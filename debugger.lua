--- conflicted
+++ resolved
@@ -437,37 +437,14 @@
 	["^w%s*(%d*)$"] = cmd_where,
 	["^t$"] = cmd_trace,
 	["^l$"] = cmd_locals,
-	["^h$"] = function() dbg_writeln(help_message); return false end,
+	["^h$"] = cmd_help,
 	["^q$"] = function() dbg.exit(0); return true end,
 }
 
 local function match_command(line)
-<<<<<<< HEAD
-	local commands = {
-		["c"] = function() return true end,
-		["s"] = cmd_step,
-		["n"] = cmd_next,
-		["f"] = cmd_finish,
-		["p (.*)"] = cmd_print,
-		["e (.*)"] = cmd_eval,
-		["u"] = cmd_up,
-		["d"] = cmd_down,
-		["w ?(%d*)"] = cmd_where,
-		["t"] = cmd_trace,
-		["l"] = cmd_locals,
-		["h"] = cmd_help,
-		["q"] = function() dbg.exit(0); return true end,
-	}
-	
-	for cmd, cmd_func in pairs(commands) do
-		local matches = {line:match("^("..cmd..")$")}
-		if matches[1] then return cmd_func, select(2, unpack(matches)) end
-=======
-	-- Try all the command patterns.
 	for pat, func in pairs(commands) do
-		-- Return the function and arguments (match groups) for the first match.
+		-- Return the matching command and capture argument.
 		if line:find(pat) then return func, line:match(pat) end
->>>>>>> a30912f0
 	end
 end
 
@@ -485,15 +462,10 @@
 		last_cmd = line
 		-- unpack({...}) prevents tail call elimination so the stack frame indices are predictable.
 		return unpack({command(command_arg)})
-<<<<<<< HEAD
-	else
-		dbg_writeln(COLOR_RED.."Error:"..COLOR_RESET.." command "..line.." not recognized.\nType 'h' and press return for a command list.")
-=======
 	elseif dbg.auto_eval then
 		return unpack({cmd_eval(line)})
 	else
 		dbg_writeln(COLOR_RED.."Error:"..COLOR_RESET.." command '%s' not recognized.\nType 'h' and press return for a command list.", line)
->>>>>>> a30912f0
 		return false
 	end
 end
@@ -555,11 +527,7 @@
 -- Works like error(), but invokes the debugger.
 function dbg.error(err, level)
 	level = level or 1
-<<<<<<< HEAD
-	dbg_writeln(COLOR_RED.."Debugger stopped on error:"..COLOR_RESET..pretty(err))
-=======
-	dbg_writeln(COLOR_RED.."Debugger stopped on error(): "..COLOR_RESET.."%s", pretty(err))
->>>>>>> a30912f0
+	dbg_writeln(COLOR_RED.."Debugger stopped on error(): "..COLOR_RESET..pretty(err))
 	dbg(false, level)
 	
 	lua_error(err, level)
@@ -597,20 +565,6 @@
 	return ...
 end
 
-<<<<<<< HEAD
--- Detect Lua version.
-if jit then -- LuaJIT
-	LUA_JIT_SETLOCAL_WORKAROUND = -1
-	dbg_writeln(COLOR_RED.."debugger.lua: Loaded for "..jit.version..COLOR_RESET)
-elseif "Lua 5.1" <= _VERSION and _VERSION <= "Lua 5.3" then
-	dbg_writeln(COLOR_RED.."debugger.lua: Loaded for ".._VERSION..COLOR_RESET)
-else
-	dbg_writeln(COLOR_RED.."debugger.lua: Not tested against ".._VERSION..COLOR_RESET)
-	dbg_writeln(COLOR_RED.."Please send me feedback!"..COLOR_RESET)
-end
-
-=======
->>>>>>> a30912f0
 -- Assume stdin/out are TTYs unless we can use LuaJIT's FFI to properly check them.
 local stdin_isatty = true
 local stdout_isatty = true
@@ -712,6 +666,7 @@
 
 -- Detect Lua version.
 if jit then -- LuaJIT
+	LUA_JIT_SETLOCAL_WORKAROUND = -1
 	dbg_writeln(COLOR_RED.."debugger.lua: "..COLOR_RESET.."Loaded for "..jit.version)
 elseif "Lua 5.1" <= _VERSION and _VERSION <= "Lua 5.3" then
 	dbg_writeln(COLOR_RED.."debugger.lua: "..COLOR_RESET.."Loaded for ".._VERSION)
